--- conflicted
+++ resolved
@@ -302,14 +302,12 @@
   log:debug("Orchestrator:error")
   self.tools.status = self.tools.constants.STATUS_ERROR
   table.insert(self.tools.stderr, error)
-<<<<<<< HEAD
+
   -- Finish tool monitoring with error status
   if self.tool and self.tool.name then
     local edit_tracker = require("codecompanion.strategies.chat.edit_tracker")
     edit_tracker.finish_tool_monitoring(self.tool.name, self.tools.chat, false, self.execution_id)
   end
-  self.output.error(action)
-=======
 
   local ok, err = pcall(function()
     self.output.error(action)
@@ -320,8 +318,7 @@
       self.tools.chat:add_tool_output(self.tool, string.format("Internal error with `%s` tool", self.tool.name))
     end
   end
-
->>>>>>> bc5ec92b
+  
   self:setup()
 end
 
